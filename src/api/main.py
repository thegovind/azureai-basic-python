--- conflicted
+++ resolved
@@ -32,15 +32,6 @@
 async def chat_stream_handler(chat_request: ChatRequest) -> fastapi.responses.StreamingResponse:
 
     async def response_stream():
-<<<<<<< HEAD
-        '''chat_coroutine = clients["openai"].chat.completions.create(
-            model=model,
-            messages=messages,
-            stream=True,       
-        )'''
-        
-=======
->>>>>>> e3ae8bf4
         messages = [{"role": message.role, "content": message.content} for message in chat_request.messages]
         chat_coroutine = generate_chat_stream(messages)
         for event in chat_coroutine:
